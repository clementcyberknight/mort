--- conflicted
+++ resolved
@@ -735,11 +735,7 @@
                 chain: 'avalanche-fuji',
                 display_values: {
                     eth: formatEther(balance),
-<<<<<<< HEAD
                     usd: amount_usd,
-=======
-                    usd: "ftch later from gecko / chainlink",
->>>>>>> a6813061
                 }
             }]
         };
@@ -748,7 +744,6 @@
         throw error;
     }
 }
-<<<<<<< HEAD
 
 
 async function fetchAvaxPrice() {
@@ -761,8 +756,6 @@
         return null;
     }
 }
-=======
->>>>>>> a6813061
 
 async function sendTransaction(user, toAddress, amount) {
     try {
